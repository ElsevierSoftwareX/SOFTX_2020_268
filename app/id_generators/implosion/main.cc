--- conflicted
+++ resolved
@@ -231,7 +231,7 @@
     
   int use_fixed_timestep = 1; 
   // add the global attributes
-<<<<<<< HEAD
+
   H5WriteFileAttribInt64(dataFile,"nparticles",&tparticles,1);
   H5WriteFileAttribFloat64(dataFile,"timestep",&timestep,1);
   int dim = gdimension; 
@@ -259,89 +259,6 @@
   H5CloseFile(dataFile);
 
   delete[] x, y, z, vx, vy, vz, ax, ay, az, h, rho, u, P, m, id, dt; 
-=======
-  testDataSet.writeDatasetAttribute("nparticles","int64_t",nparticles);
-  testDataSet.writeDatasetAttribute("timestep","double",timestep);
-  testDataSet.writeDatasetAttribute("dimension","int32_t",gdimension);
-  testDataSet.writeDatasetAttribute("use_fixed_timestep","int32_t",1);
-
-  testDataSet.closeFile();
-
-  testDataSet.openFile(MPI_COMM_WORLD);
-  testDataSet.setTimeStep(0);
-
-  Flecsi_Sim_IO::Variable _d1,_d2,_d3;
-
-  _d1.createVariable("x",Flecsi_Sim_IO::point,"double",nparticles,x);
-  _d2.createVariable("y",Flecsi_Sim_IO::point,"double",nparticles,y);
-  _d3.createVariable("z",Flecsi_Sim_IO::point,"double",nparticles,z);
-
-  testDataSet.vars.push_back(_d1);
-  testDataSet.vars.push_back(_d2);
-  testDataSet.vars.push_back(_d3);
-
-  testDataSet.writeVariables();
-
-  _d1.createVariable("vx",Flecsi_Sim_IO::point,"double",nparticles,vx);
-  _d2.createVariable("vy",Flecsi_Sim_IO::point,"double",nparticles,vy);
-  _d3.createVariable("vz",Flecsi_Sim_IO::point,"double",nparticles,vz);
-
-  testDataSet.vars.push_back(_d1);
-  testDataSet.vars.push_back(_d2);
-  testDataSet.vars.push_back(_d3);
-
-  testDataSet.writeVariables();
-
-  _d1.createVariable("ax",Flecsi_Sim_IO::point,"double",nparticles,ax);
-  _d2.createVariable("ay",Flecsi_Sim_IO::point,"double",nparticles,ay);
-  _d3.createVariable("az",Flecsi_Sim_IO::point,"double",nparticles,az);
-
-  testDataSet.vars.push_back(_d1);
-  testDataSet.vars.push_back(_d2);
-  testDataSet.vars.push_back(_d3);
-
-  testDataSet.writeVariables();
-
-
-  _d1.createVariable("h",Flecsi_Sim_IO::point,"double",nparticles,h);
-  _d2.createVariable("rho",Flecsi_Sim_IO::point,"double",nparticles,rho);
-  _d3.createVariable("u",Flecsi_Sim_IO::point,"double",nparticles,u);
-
-  testDataSet.vars.push_back(_d1);
-  testDataSet.vars.push_back(_d2);
-  testDataSet.vars.push_back(_d3);
-
-  testDataSet.writeVariables();
-
-  _d1.createVariable("P",Flecsi_Sim_IO::point,"double",nparticles,P);
-  _d2.createVariable("m",Flecsi_Sim_IO::point,"double",nparticles,m);
-  _d3.createVariable("id",Flecsi_Sim_IO::point,"int64_t",nparticles,id);
-
-  testDataSet.vars.push_back(_d1);
-  testDataSet.vars.push_back(_d2);
-  testDataSet.vars.push_back(_d3);
-
-  testDataSet.writeVariables();
-
-  testDataSet.closeFile();
-
-  delete[] x;
-  delete[] y;
-  delete[] z;
-  delete[] vx;
-  delete[] vy;
-  delete[] vz;
-  delete[] ax;
-  delete[] ay;
-  delete[] az;
-  delete[] h;
-  delete[] rho;
-  delete[] u;
-  delete[] P;
-  delete[] m;
-  delete[] id;
-  delete[] dt;
->>>>>>> 102ab7e6
 
   MPI_Finalize();
   return 0;
